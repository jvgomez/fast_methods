--- conflicted
+++ resolved
@@ -37,10 +37,6 @@
     console::parseArguments(argc,argv, "-map2", filename2);
     console::parseArguments(argc,argv, "-vel", filename_vels);
 
-<<<<<<< HEAD
-=======
-
->>>>>>> cf5a4d01
     console::info("Creating grid from image.");
     nDGridMap<FMCell, ndims> grid;
     MapLoader::loadMapFromImg(filename1.c_str(), grid);
@@ -49,16 +45,6 @@
     GridPlotter::plotMap(grid, 0); // It looks "inverted" because the CImg (0,0) coordinates and the Y orientation.
     GridPlotter::plotMap(grid);
 
-<<<<<<< HEAD
-
-    console::info("Testing Fast Marching Method.");
-    MapLoader::loadMapFromImg(filename2.c_str(), grid);
-    vector<int> init_points;
-    array<int,ndims> coords = {210, 140};
-    int idx;
-    grid.coord2idx(coords, idx);
-    init_points.push_back(idx); // Setting the initial point.
-=======
     console::info("Testing Fast Marching Method.");
     MapLoader::loadMapFromImg(filename2.c_str(), grid);
 
@@ -70,59 +56,33 @@
     grid.coord2idx(coords_init, idx);
     init_points.push_back(idx);
     grid.coord2idx(coords_goal, goal);
->>>>>>> cf5a4d01
 
     FastMarching< nDGridMap<FMCell, ndims> > fmm;
     fmm.setEnvironment(&grid);
         start = system_clock::now();
-<<<<<<< HEAD
-    fmm.setInitialPoints(init_points);
-=======
     fmm.setInitialAndGoalPoints(init_points, goal);
->>>>>>> cf5a4d01
     fmm.computeFM();
         end = system_clock::now();
         time_elapsed = duration_cast<milliseconds>(end-start).count();
         cout << "\tElapsed FM time: " << time_elapsed << " ms" << endl;
-<<<<<<< HEAD
-        
-=======
-
->>>>>>> cf5a4d01
     console::info("Plotting the results and saving into test_fm.txt");
     GridPlotter::plotArrivalTimes(grid);
     GridWriter::saveGridValues("test_fm.txt", grid);
 
     console::info("Computing gradient descent ");
-<<<<<<< HEAD
-    int goal;
-    grid.coord2idx(std::array<int, ndims>{250,280}, goal);
-=======
->>>>>>> cf5a4d01
-
     typedef typename std::vector< std::array<double, ndims> > Path; // A bit of short-hand.
 
     Path path;
-<<<<<<< HEAD
-        start = system_clock::now();
-    GradientDescent< nDGridMap<FMCell, ndims> > grad;
-    grad.apply(grid,goal,path);
-=======
-
     std::vector <double> path_velocity; // Velocities profile
 
         start = system_clock::now();
     GradientDescent< nDGridMap<FMCell, ndims> > grad;
     grad.apply(grid,goal,path,path_velocity);
->>>>>>> cf5a4d01
         end = system_clock::now();
         time_elapsed = duration_cast<milliseconds>(end-start).count();
         cout << "\tElapsed gradient descent time: " << time_elapsed << " ms" << endl;
     GridWriter::savePath("test_path.txt", grid, path);
-<<<<<<< HEAD
-=======
     GridWriter::savePathVelocity("path_velocity.txt", grid, path, path_velocity);
->>>>>>> cf5a4d01
     GridPlotter::plotMapPath(grid,path);
 
     console::info("Now using all black points as wave sources");
@@ -133,21 +93,12 @@
     FastMarching< nDGridMap<FMCell, ndims> > fmm2;
     fmm2.setEnvironment(&grid2);
         start = system_clock::now();
-<<<<<<< HEAD
-    fmm2.setInitialPoints(init_points);
-    fmm2.computeFM();
-        end = system_clock::now();
-         time_elapsed = duration_cast<milliseconds>(end-start).count();
-        cout << "\tElapsed FM time: " << time_elapsed << " ms" << endl;
-        
-=======
     fmm2.setInitialAndGoalPoints(init_points, goal);
     fmm2.computeFM(false);
         end = system_clock::now();
-         time_elapsed = duration_cast<milliseconds>(end-start).count();
+        time_elapsed = duration_cast<milliseconds>(end-start).count();
         cout << "\tElapsed FM time: " << time_elapsed << " ms" << endl;
 
->>>>>>> cf5a4d01
     console::info("Plotting the results ");
     GridPlotter::plotArrivalTimes(grid2);
 
@@ -157,29 +108,18 @@
     console::info("Now let's try different velocities.");
     nDGridMap<FMCell, ndims> grid_vels;
     MapLoader::loadVelocitiesFromImg(filename_vels.c_str(), grid_vels);
-<<<<<<< HEAD
 
-=======
->>>>>>> cf5a4d01
     FastMarching< nDGridMap<FMCell, ndims> , FMFibHeap<>> fmm_vels;
     init_points.clear();
     init_points.push_back(80000); // Init point randomly chosen.
     fmm_vels.setEnvironment(&grid_vels);
         start = system_clock::now();
-<<<<<<< HEAD
-    fmm_vels.setInitialPoints(init_points);
-=======
     fmm_vels.setInitialAndGoalPoints(init_points, goal);
->>>>>>> cf5a4d01
     fmm_vels.computeFM();
         end = system_clock::now();
         time_elapsed = duration_cast<milliseconds>(end-start).count();
         cout << "\tElapsed FM time: " << time_elapsed << " ms" << endl;
-<<<<<<< HEAD
-        
-=======
 
->>>>>>> cf5a4d01
     console::info("Plotting the results ");
     GridPlotter::plotArrivalTimes(grid_vels);
 
@@ -192,55 +132,33 @@
     init_points.clear();
     grid3.coord2idx(std::array<int,ndims3>{50,50,25},idx); // Reusing the previous int.
     init_points.push_back(idx);
-<<<<<<< HEAD
-    FastMarching< nDGridMap<FMCell, ndims3> > fmm3;
-    fmm3.setEnvironment(&grid3);
-        start = system_clock::now();
-    fmm3.setInitialPoints(init_points);
-=======
     grid3.coord2idx(std::array<int, ndims3> {20, 10, 45}, goal);
 
     FastMarching< nDGridMap<FMCell, ndims3> > fmm3;
     fmm3.setEnvironment(&grid3);
         start = system_clock::now();
     fmm3.setInitialAndGoalPoints(init_points, goal);
->>>>>>> cf5a4d01
     fmm3.computeFM();
         end = system_clock::now();
         time_elapsed = duration_cast<milliseconds>(end-start).count();
         cout << "\tElapsed FM time: " << time_elapsed << " ms" << endl;
-<<<<<<< HEAD
-        
-=======
 
->>>>>>> cf5a4d01
     console::info("Saving into file test_fm3d.txt");
     GridWriter::saveGridValues("test_fm3d.txt", grid3);
 
     console::info("Testing 3D gradient descent.");
     typedef typename std::vector< std::array<double, ndims3> > Path3D; // A bit of short-hand.
 
-<<<<<<< HEAD
     grid3.coord2idx(std::array<int, ndims3> {20, 10, 45}, goal);
 
     Path3D path3D;
         start = system_clock::now();
     GradientDescent< nDGridMap<FMCell, ndims3> > grad3D;
-    grad3D.apply(grid3,goal,path3D);
-=======
-    Path3D path3D;
-        start = system_clock::now();
-    GradientDescent< nDGridMap<FMCell, ndims3> > grad3D;
     grad3D.apply(grid3,goal,path3D,path_velocity);
->>>>>>> cf5a4d01
         end = system_clock::now();
         time_elapsed = duration_cast<milliseconds>(end-start).count();
         cout << "\tElapsed gradient descent time: " << time_elapsed << " ms" << endl;
     GridWriter::savePath("test_path3d.txt", grid3, path3D);
 
-<<<<<<< HEAD
-=======
-
->>>>>>> cf5a4d01
     return 0;
 }