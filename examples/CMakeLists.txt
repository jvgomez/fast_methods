cmake_minimum_required (VERSION 2.6)
project (examples)

# Set a default build type for single-configuration
# CMake generators if no build type is set.
IF(NOT CMAKE_CONFIGURATION_TYPES AND NOT CMAKE_BUILD_TYPE)
   SET(CMAKE_BUILD_TYPE Release)
ENDIF(NOT CMAKE_CONFIGURATION_TYPES AND NOT CMAKE_BUILD_TYPE)

# Select flags.
SET(CMAKE_CXX_FLAGS "-std=c++11")
SET(CMAKE_CXX_FLAGS_RELWITHDEBINFO "-O3 -g")
SET(CMAKE_CXX_FLAGS_RELEASE "-Ofast -fno-finite-math-only")
SET(CMAKE_CXX_FLAGS_DEBUG  "-Wall -Wno-unused-local-typedefs -g")

# Self-made includes
include_directories (${EXAMPLES_SOURCE_DIR}/../console) 
include_directories (${EXAMPLES_SOURCE_DIR}/../ndgridmap) 
include_directories (${EXAMPLES_SOURCE_DIR}/../fmm) 
include_directories (${EXAMPLES_SOURCE_DIR}/../fm2)
include_directories (${EXAMPLES_SOURCE_DIR}/../io) 
include_directories (${EXAMPLES_SOURCE_DIR}/../gradientdescent) 

# Third party internal includes
include_directories (${EXAMPLES_SOURCE_DIR}/../thirdparty) 

#add_executable (test_fmm test_fmm.cpp
#                        ../console/console.cpp
#                        ../ndgridmap/cell.cpp
#                        ../fmm/fmdata/fmcell.cpp
#                        )
#target_link_libraries (test_fmm X11 pthread)

<<<<<<< HEAD
#add_executable (test_fmm test_fmm.cpp
#                        ../console/console.cpp
#                        ../ndgridmap/cell.cpp
#                        ../fmm/fmdata/fmcell.cpp
#                        )
#target_link_libraries (test_fmm X11 pthread)

=======
>>>>>>> 7459736c
add_executable (test_fm2 test_fm2.cpp
                        ../console/console.cpp
                        ../ndgridmap/cell.cpp
                        ../fmm/fmdata/fmcell.cpp
                        )
target_link_libraries (test_fm2 X11 pthread)<|MERGE_RESOLUTION|>--- conflicted
+++ resolved
@@ -24,23 +24,13 @@
 # Third party internal includes
 include_directories (${EXAMPLES_SOURCE_DIR}/../thirdparty) 
 
-#add_executable (test_fmm test_fmm.cpp
-#                        ../console/console.cpp
-#                        ../ndgridmap/cell.cpp
-#                        ../fmm/fmdata/fmcell.cpp
-#                        )
-#target_link_libraries (test_fmm X11 pthread)
+add_executable (test_fmm test_fmm.cpp
+                        ../console/console.cpp
+                        ../ndgridmap/cell.cpp
+                        ../fmm/fmdata/fmcell.cpp
+                        )
+target_link_libraries (test_fmm X11 pthread)
 
-<<<<<<< HEAD
-#add_executable (test_fmm test_fmm.cpp
-#                        ../console/console.cpp
-#                        ../ndgridmap/cell.cpp
-#                        ../fmm/fmdata/fmcell.cpp
-#                        )
-#target_link_libraries (test_fmm X11 pthread)
-
-=======
->>>>>>> 7459736c
 add_executable (test_fm2 test_fm2.cpp
                         ../console/console.cpp
                         ../ndgridmap/cell.cpp
