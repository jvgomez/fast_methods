--- conflicted
+++ resolved
@@ -59,13 +59,7 @@
         /** \brief Returns index of the element with \e lowest value (to be popped next). */
         unsigned int topIdx
         (){
-<<<<<<< HEAD
-            const cell_t * c = queue_->top();
-            int index_pop = c->getIndex();
-            return index_pop;
-=======
             return queue_->top()->getIndex();
->>>>>>> 9921dc24
         }
 
         /** \brief Removes the top value of the heap. */
@@ -86,7 +80,7 @@
             return queue_->empty();
         }
 
-    //protected:
+    protected:
         /** \brief The actual Unitidy queue for cell_t. */
         levelset::PriorityQueue<const cell_t * > * queue_;
 };
